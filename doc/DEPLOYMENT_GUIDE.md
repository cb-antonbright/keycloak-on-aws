--- conflicted
+++ resolved
@@ -145,7 +145,6 @@
 
 ## 指定堆栈详细信息
 
-<<<<<<< HEAD
 | 参数类型 | 堆栈名称 | 值 | 用途 |
 |---------|--------|----|-----|
 |Application Load Balancer Settings|CertificateArn| ACM 证书的ARN |用于 Https 加密通讯|
@@ -158,23 +157,6 @@
 |AutoScaling Settings|MaxContainers| 10 |自定义ECS的最大容器数量，最大值为10|
 |AutoScaling Settings|AutoScalingTargetCpuUtilization| 75 |确保资源利用率不高于的百分比，最大值100|
 
-=======
-| 参数类型 | 堆栈名称               | 值                           | 用途                                                  |
-| -------- | ---------------------- | ---------------------------- | ----------------------------------------------------- |
-| Keycloak | Service name           |                              | 自定义ECS服务的名称                                   |
-| Keycloak | KeyPairName            | 从现有Keypair 列表中进行选择 | 用于初始化 Keycloak cluster时所使用EC2的 KeyPair 名称 |
-| VPC      | VPC                    |                              | 从现有的 VPC 中进行选择                               |
-| VPC      | publicSubnetA          |                              | 选择公有子网，用于部署 ALB                            |
-| VPC      | publicSubnetB          |                              | 选择公有子网，用于部署 ALB                            |
-| VPC      | privateSubnetA         |                              | 选择私有子网，用于放置 ECS Task及 RDS 数据库          |
-| VPC      | privateSubnetB         |                              | 选择私有子网，用于放置 ECS Task及 RDS 数据库          |
-| ACM      | ACM                    | ACM 证书的ARN                | 用于 Https 加密通讯                                   |
-| Database | DatabaseInstanceType   | db.r4.xlarge                 | 选择RDS 的实例类型                                    |
-| ECS      | MinContainers          | 2                            | 自定义ECS的最少容器数量，最小值为2                    |
-| ECS      | MaxContainers          | 10                           | 自定义ECS的最大容器数量，最大值为10                   |
-| ECS      | AutoScalingTargetValue | 75                           | 确保资源利用率不高于的百分比，最大值100               |
->>>>>>> e512ff9c
-
 
 ![](images/cfn-2.png)
 
